--- conflicted
+++ resolved
@@ -1,6 +1,5 @@
 import glob
 import os
-import subprocess
 
 from datetime import datetime
 
@@ -220,15 +219,7 @@
                     'is_primary': camera.is_primary,
                     'start_time': start_time,
                     'image_id': image_id,
-<<<<<<< HEAD
-                    'sequence_id': '{}_{}_{}'.format(
-                        self.config['name'],
-                        camera.uid,
-                        self.current_observation.seq_time
-                    ),
-=======
                     'sequence_id': sequence_id
->>>>>>> 5c529842
                 }
 
                 # Add header metadata to metadata for each camera
