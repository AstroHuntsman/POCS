--- conflicted
+++ resolved
@@ -305,25 +305,6 @@
         self._serial_port.write(command_str.encode('ascii'))
         response = str(self._serial_port.readline(), encoding='ascii').strip()
         if not response:
-<<<<<<< HEAD
-            message = "No response to command '{}' from {}".format(command_str, name)
-            self.logger.error(message)
-            warn(message)
-            raise RuntimeError(message)
-        # Should always get '!' back unless there's an error
-        if response != '!':
-            message = "Error sending command '{}' to {}: {}".format(command_str, name, response)
-            self.logger.error(message)
-            warn(message)
-            raise RuntimeError(message)
-        # Next line identifies the command the focuser is replying to.
-        command_echo = str(self._serial_port.readline(), encoding='ascii').strip()
-        if command_echo != expected_reply:
-            message = "Expected reply '{}' from {}, got '{}'".format(expected_reply, name, command_echo)
-            self.loger.error(message)
-            warn(message)
-            raise RuntimeError(message)
-=======
             message = "No response to command '{}' from focuser {}".format(command_str, self.uid)
             self.logger.error(message)
             raise RuntimeError(message)
@@ -343,7 +324,6 @@
             self.logger.error(message)
             raise RuntimeError(message)
 
->>>>>>> 2f6f5fb2
         # For get info type commands then get several lines of key = value, then 'END'
         if expected_reply in ('HUB INFO',
                               'CONFIG1',
