--- conflicted
+++ resolved
@@ -65,19 +65,11 @@
 
         self.logger.debug("Getting weather station connection to mongodb")
         self._db = PanMongo()
-<<<<<<< HEAD
         self._current = self._db.current
-
-        if messaging:
-            self.messaging = messaging
-
-        self.logger.debug("Weather station connection: {}".format(self._current))
-=======
         self._archive_col = self._db.weather
         self._current_col = self._db.current
 
         self.logger.debug("Weather station connection: {}".format(self._current_col))
->>>>>>> 36206987
 
     def is_safe(self, stale=180):
         ''' Determines whether current conditions are safe or not
@@ -88,23 +80,14 @@
         Returns:
             bool:       Conditions are safe (True) or unsafe (False)
         '''
-<<<<<<< HEAD
-        assert self._current is not None, self.logger.warning(
-            "No connection to current collection, can't check weather safety")
-=======
         assert self._current_col, self.logger.warning("No connection to sensors, can't check weather safety")
->>>>>>> 36206987
 
         # Always assume False
         self._is_safe = False
         record = {'safe': False}
 
         try:
-<<<<<<< HEAD
-            record = self._current.find_one({'type': 'weather'})
-=======
             record = self._current_col.find_one({'type': 'weather'})
->>>>>>> 36206987
 
             is_safe = record['data'].get('Safe', False)
             self.logger.debug("is_safe: {}".format(is_safe))
@@ -147,7 +130,7 @@
         super().__init__(*args, **kwargs)
 
         if kwargs.get('simulator', None) is not None:
-            if os.path.exists(simulator):
+            if os.path.exists(kwargs['simulator']):
                 self._is_safe = False
             else:
                 self._is_safe = True
